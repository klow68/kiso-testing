--- conflicted
+++ resolved
@@ -34,12 +34,8 @@
 import pkg_resources
 import yaml
 
-<<<<<<< HEAD
 from .global_config import Grabber
 from .types import PathType
-=======
-from pykiso.types import PathType
->>>>>>> d5fb06bf
 
 
 class YamlLoader(yaml.SafeLoader):
@@ -57,16 +53,6 @@
         For usage with yaml.load, the passed stream must be a path to the
         YAML file or an actual stream, not its read content.
 
-<<<<<<< HEAD
-    if not requirement_satisfied:
-        logging.error("At least one requirement is not satisfied")
-        sys.exit(1)
-
-
-@Grabber.grab_yaml_config
-def parse_config(fname: PathType) -> typing.Dict:
-    """Parse YAML config file.
-=======
         :param file: full path to the YAML file to load.
         """
         if isinstance(file, TextIOWrapper):
@@ -99,6 +85,7 @@
         tag: str, pattern: re.Pattern, constructor: Callable
     ) -> None:
         """Combination of add_implicit_resolver and add_constructor.
+@Grabber.grab_yaml_config
 
         This allows setting a tag on each value matching the pattern and
         executing the function `constructor` when the tag is met.
@@ -109,7 +96,6 @@
         """
         YamlLoader.add_implicit_resolver(tag, pattern, first=None)
         YamlLoader.add_constructor(tag, constructor)
->>>>>>> d5fb06bf
 
     @staticmethod
     def is_key(node: yaml.nodes.ScalarNode) -> bool:
